--- conflicted
+++ resolved
@@ -10,18 +10,6 @@
 
 #include <autoconf.h>
 
-<<<<<<< HEAD
-=======
-#ifdef CONFIG_CAPDL_LOADER_VERIFIED
-#define NDEBUG
-
-#ifdef CONFIG_KERNEL_STABLE
-#error Verified stable kernel configuration is not supported
-#endif
-
-#endif
-
->>>>>>> 35579399
 #include <assert.h>
 #include <inttypes.h>
 #include <limits.h>
@@ -32,13 +20,9 @@
 #include <elf/elf.h>
 #include <sel4platsupport/platsupport.h>
 #include <cpio/cpio.h>
-<<<<<<< HEAD
-=======
 #ifdef CONFIG_KERNEL_STABLE
 #include <simple-stable/simple-stable.h>
 #endif //CONFIG_KERNEL_STABLE
-#endif //!CONFIG_CAPDL_LOADER_VERIFIED
->>>>>>> 35579399
 
 #include <utils/util.h>
 #include <sel4/sel4.h>
@@ -616,10 +600,6 @@
 #endif
 }
 
-<<<<<<< HEAD
-=======
-#ifndef CONFIG_CAPDL_LOADER_VERIFIED
-
 #ifdef CONFIG_KERNEL_STABLE
 static int find_device_frame(void *paddr, int size_bits, seL4_CPtr free_slot, CDL_ObjID obj_id,
         seL4_BootInfo *bootinfo) {
@@ -655,7 +635,6 @@
     return error;
 }
 #else
->>>>>>> 35579399
 static int find_device_frame(void *paddr, int size_bits, seL4_CPtr free_slot, CDL_ObjID obj_id,
         seL4_BootInfo *bootinfo) {
     for (unsigned int i = 0; i < bootinfo->numDeviceRegions; i++) {
@@ -794,13 +773,11 @@
             // as seL4 needs different types for different frame sizes.
             if (capdl_obj_type == CDL_Frame) {
                 obj_type = seL4_frame_type (obj_size);
-<<<<<<< HEAD
-=======
-#if !defined(CONFIG_CAPDL_LOADER_VERIFIED) && !defined(CONFIG_KERNEL_STABLE)
->>>>>>> 35579399
+#ifndef CONFIG_KERNEL_STABLE
             } else if (capdl_obj_type == CDL_ASIDPool) {
                 obj_type = CDL_Untyped;
                 obj_size = 12;
+#endif
             } else {
                 obj_type = (seL4_ArchObjectType) capdl_obj_type;
             }
@@ -809,7 +786,7 @@
         if (capdl_obj_type == CDL_Untyped && obj->paddr != NULL) {
             debug_printf(" device untyped, paddr = %p, size_bits = %d\n", obj->paddr, obj_size);
 
-#if !defined(CONFIG_CAPDL_LOADER_VERIFIED) && defined(CONFIG_KERNEL_STABLE)
+#ifdef CONFIG_KERNEL_STABLE
             /* This is a device untyped. Look for it in bootinfo. */
             if (find_device_untyped(obj->paddr, obj_size, free_slot, obj_id, bootinfo) == seL4_NoError) {
                 /* We found and added the frame. */
@@ -831,10 +808,7 @@
             int err = retype_untyped(free_slot, untyped_cptr, obj_type, obj_size);
 
             if (err == seL4_NoError) {
-<<<<<<< HEAD
-=======
-#if !defined(CONFIG_CAPDL_LOADER_VERIFIED) && !defined(CONFIG_KERNEL_STABLE)
->>>>>>> 35579399
+#ifndef CONFIG_KERNEL_STABLE
                 if (capdl_obj_type == CDL_ASIDPool) {
                     free_slot_index++;
                     seL4_CPtr asid_slot = free_slot_start + free_slot_index;
@@ -842,6 +816,7 @@
                     seL4_AssertSuccess(err);
                     free_slot = asid_slot;
                 }
+#endif
                 add_sel4_cap(obj_id, ORIG, free_slot);
 
                 obj_id_index++;
